// Assets/Scripts/Inventory/Inventory.cs
using UnityEngine;
using UnityEngine.UI;
using UnityEngine.EventSystems;

namespace Inventory
{
    /// <summary>
    /// Runtime inventory UI generator (Screen Space Overlay) that toggles with the OLD
    /// Input Manager (Input.GetKeyDown). The UI is created at scene root, starts inactive,
    /// and shows always-visible slot squares. If a slotFrameSprite is provided, it is used
    /// as the slot frame (set to Sliced).
    /// </summary>
    [DisallowMultipleComponent]
    public class Inventory : MonoBehaviour
    {
        [Header("Inventory")]
        [Tooltip("Maximum number of items the inventory can hold.")]
        public int size = 20;

        [Header("UI Layout")]
        [Tooltip("Slot size in UI pixels.")]
        public Vector2 slotSize = new Vector2(32, 32);
        [Tooltip("Spacing between slots in UI pixels.")]
        public Vector2 slotSpacing = new Vector2(4, 4);
        [Tooltip("Reference resolution for Canvas Scaler (use even numbers).")]
        public Vector2 referenceResolution = new Vector2(640, 360);

        [Header("Empty Slot Look")]
        [Tooltip("Optional: frame sprite (9-sliced) to draw for each slot.")]
        public Sprite slotFrameSprite;
        [Tooltip("Color/tint for empty slots if no frame sprite, or tint over the frame.")]
        public Color emptySlotColor = new Color(1f, 1f, 1f, 0.25f); // light translucent

        [Header("Tooltip")]
        [Tooltip("Optional: custom font for tooltip text. Uses Arial if null.")]
        public Font tooltipFont;
        
        private Image[] slotImages;
        private ItemData[] items;

        private GameObject tooltip;
        private Text tooltipText;

        // UI
        private GameObject uiRoot; // Canvas root

        private void Awake()
        {
            items = new ItemData[size];
            EnsureLegacyEventSystem();
            CreateUI();

            // Start completely hidden (inactive object so it’s clear in Hierarchy)
            if (uiRoot != null)
                uiRoot.SetActive(false);
        }

        /// <summary>
        /// Creates a Screen Space Overlay canvas and a simple grid of slots.
        /// The grid background has no Image component (no giant rectangle).
        /// Slots themselves have Image components so you can see the squares.
        /// </summary>
        private void CreateUI()
        {
            uiRoot = new GameObject("InventoryUI", typeof(Canvas), typeof(CanvasScaler), typeof(GraphicRaycaster));
            // Put UI at the SCENE ROOT so it never behaves like a world object
            uiRoot.transform.SetParent(null, false);
            DontDestroyOnLoad(uiRoot);

            // Optional: assign UI layer if it exists (no error if it doesn't)
            int uiLayer = LayerMask.NameToLayer("UI");
            if (uiLayer >= 0) uiRoot.layer = uiLayer;

            var canvas = uiRoot.GetComponent<Canvas>();
            canvas.renderMode = RenderMode.ScreenSpaceOverlay;
            canvas.pixelPerfect = true;

            var scaler = uiRoot.GetComponent<CanvasScaler>();
            scaler.uiScaleMode = CanvasScaler.ScaleMode.ScaleWithScreenSize;
            scaler.referenceResolution = referenceResolution;
            scaler.matchWidthOrHeight = 0f; // match width (nice for 64px tile games)

            // Panel to hold slots (no Image component = no big background)
            GameObject panel = new GameObject("Slots", typeof(RectTransform), typeof(GridLayoutGroup));
            panel.transform.SetParent(uiRoot.transform, false);

            var rect = panel.GetComponent<RectTransform>();
            rect.anchorMin = new Vector2(0f, 1f);
            rect.anchorMax = new Vector2(0f, 1f);
            rect.pivot = new Vector2(0f, 1f);
            rect.anchoredPosition = new Vector2(10f, -10f);

            var grid = panel.GetComponent<GridLayoutGroup>();
            grid.cellSize = slotSize;
            grid.spacing = slotSpacing;
            grid.childAlignment = TextAnchor.UpperLeft;
            grid.startCorner = GridLayoutGroup.Corner.UpperLeft;

            // Generate visible slot images
            slotImages = new Image[size];
            for (int i = 0; i < size; i++)
            {
                GameObject slot = new GameObject($"Slot{i}", typeof(Image));
                slot.transform.SetParent(panel.transform, false);

                var img = slot.GetComponent<Image>();
                if (slotFrameSprite != null)
                {
                    img.sprite = slotFrameSprite;
                    img.type = Image.Type.Sliced; // use 9-slice if the sprite supports it
                    img.color = emptySlotColor;    // tint
                }
                else
                {
                    // No sprite? Show a simple tinted square.
                    img.sprite = null;
                    img.color = emptySlotColor;
                    // Optional: give it a subtle outline by adding a child Image here if you want.
                }

                // IMPORTANT: keep enabled so you can see the empty slot
                img.enabled = true;

                // Add hover handler
                var slotComponent = slot.AddComponent<InventorySlot>();
                slotComponent.inventory = this;
                slotComponent.index = i;

                slotImages[i] = img;
            }

            // Tooltip setup
            tooltip = new GameObject("Tooltip", typeof(Image));
            tooltip.transform.SetParent(uiRoot.transform, false);
            var bg = tooltip.GetComponent<Image>();
            bg.color = new Color(0f, 0f, 0f, 0.75f);

            var textGO = new GameObject("Text", typeof(Text));
            textGO.transform.SetParent(tooltip.transform, false);
            tooltipText = textGO.GetComponent<Text>();
<<<<<<< HEAD
            tooltipText.font = tooltipFont != null
                ? tooltipFont
                : Resources.GetBuiltinResource<Font>("Arial.ttf");
=======
            tooltipText.font = Resources.GetBuiltinResource<Font>("Arial.ttf");
>>>>>>> 6c3a2e0c
            tooltipText.alignment = TextAnchor.MiddleLeft;
            tooltipText.color = Color.white;

            var tooltipRect = tooltip.GetComponent<RectTransform>();
            tooltipRect.pivot = new Vector2(0f, 1f);
            tooltipRect.sizeDelta = new Vector2(160f, 40f);

            var textRect = tooltipText.GetComponent<RectTransform>();
            textRect.anchorMin = Vector2.zero;
            textRect.anchorMax = Vector2.one;
            textRect.offsetMin = new Vector2(4f, 4f);
            textRect.offsetMax = new Vector2(-4f, -4f);

            tooltip.SetActive(false);
        }

        /// <summary>
        /// Adds an item to the first empty slot. Returns true if added.
        /// </summary>
        public bool AddItem(ItemData item)
        {
            for (int i = 0; i < items.Length; i++)
            {
                if (items[i] == null)
                {
                    items[i] = item;

                    if (slotImages != null && i < slotImages.Length && slotImages[i] != null)
                    {
                        // Put the item icon on top of the slot look by replacing/tinting
                        slotImages[i].sprite = item.icon ? item.icon : slotFrameSprite;
                        slotImages[i].type = (slotImages[i].sprite == slotFrameSprite && slotFrameSprite != null)
                            ? Image.Type.Sliced : Image.Type.Simple;
                        slotImages[i].color = Color.white; // show item icon as-is
                        slotImages[i].enabled = true;
                    }

                    return true;
                }
            }

            return false; // inventory full
        }

        /// <summary>
        /// Checks whether the inventory contains an item by ID.
        /// </summary>
        public bool HasItem(string id)
        {
            foreach (var item in items)
            {
                if (item != null && item.id == id)
                    return true;
            }
            return false;
        }

        /// <summary>
        /// Removes the first occurrence of an item with the given ID.
        /// Returns true if an item was removed.
        /// </summary>
        public bool RemoveItem(string id)
        {
            for (int i = 0; i < items.Length; i++)
            {
                if (items[i] != null && items[i].id == id)
                {
                    items[i] = null;

                    if (slotImages != null && i < slotImages.Length && slotImages[i] != null)
                    {
                        slotImages[i].sprite = slotFrameSprite;
                        slotImages[i].type = (slotFrameSprite != null) ? Image.Type.Sliced : Image.Type.Simple;
                        slotImages[i].color = emptySlotColor;
                        slotImages[i].enabled = true;
                    }

                    return true;
                }
            }

            return false;
        }

        public void ShowTooltip(int slotIndex, RectTransform slotRect)
        {
            if (slotIndex < 0 || slotIndex >= items.Length) return;
            var item = items[slotIndex];
            if (item == null || tooltip == null || tooltipText == null) return;

            tooltipText.text = item.description;
            tooltip.SetActive(true);
            tooltip.transform.position = slotRect.position + new Vector3(slotSize.x, 0f, 0f);
        }

        public void HideTooltip()
        {
            if (tooltip != null)
                tooltip.SetActive(false);
        }

        private void Update()
        {
            // OLD INPUT MANAGER
            if (Input.GetKeyDown(KeyCode.I))
            {
                if (uiRoot != null)
                    uiRoot.SetActive(!uiRoot.activeSelf);
            }
        }

        /// <summary>
        /// Ensure a legacy EventSystem exists for uGUI with StandaloneInputModule.
        /// </summary>
        private static void EnsureLegacyEventSystem()
        {
            var existing = Object.FindObjectOfType<EventSystem>();
            if (existing != null)
            {
                DontDestroyOnLoad(existing.gameObject);
                return;
            }

            var go = new GameObject("EventSystem", typeof(EventSystem), typeof(StandaloneInputModule));
            go.transform.SetParent(null, false);
            DontDestroyOnLoad(go);
        }
    }
}<|MERGE_RESOLUTION|>--- conflicted
+++ resolved
@@ -139,13 +139,10 @@
             var textGO = new GameObject("Text", typeof(Text));
             textGO.transform.SetParent(tooltip.transform, false);
             tooltipText = textGO.GetComponent<Text>();
-<<<<<<< HEAD
             tooltipText.font = tooltipFont != null
                 ? tooltipFont
                 : Resources.GetBuiltinResource<Font>("Arial.ttf");
-=======
             tooltipText.font = Resources.GetBuiltinResource<Font>("Arial.ttf");
->>>>>>> 6c3a2e0c
             tooltipText.alignment = TextAnchor.MiddleLeft;
             tooltipText.color = Color.white;
 
